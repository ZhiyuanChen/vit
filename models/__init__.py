from .resnet import *
from .vision_transformer import *
from .visual_transformer import *
<<<<<<< HEAD
from .bottleneck_transformer import b50
=======
from .sknet import *
>>>>>>> 097cd46f
<|MERGE_RESOLUTION|>--- conflicted
+++ resolved
@@ -1,8 +1,5 @@
 from .resnet import *
 from .vision_transformer import *
 from .visual_transformer import *
-<<<<<<< HEAD
-from .bottleneck_transformer import b50
-=======
+from .bottleneck_transformer import *
 from .sknet import *
->>>>>>> 097cd46f
