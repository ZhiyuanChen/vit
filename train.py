--- conflicted
+++ resolved
@@ -143,12 +143,8 @@
             train_sampler.set_epoch(epoch)
 
         acc1, acc5, loss = train(train_loader, model, criterion, optimizer,
-<<<<<<< HEAD
                                  scheduler, epoch, args, logger, writer, mixup_fn)
         # acc1, acc5, loss = validate(val_loader, model, criterion, args, logger, writer)
-=======
-                                 scheduler, epoch, args, logger, writer)
->>>>>>> 0072312e
 
         # This impliies args.tensorboard and int(os.environ['SLURM_PROCID']) == 0:
         if writer:
@@ -174,11 +170,7 @@
                 save_checkpoint(state, is_best, save_dir, f'epoch-{epoch}.pth')
 
 
-<<<<<<< HEAD
 def train(loader, model, criterion, optimizer, scheduler, epoch, args, logger=None, writer=None, mixup_fn=None):
-=======
-def train(loader, model, criterion, optimizer, scheduler, epoch, args, logger=None, writer=None):
->>>>>>> 0072312e
     print('training {}'.format(epoch))
     batch_time = AverageMeter()
     losses = AverageMeter()
