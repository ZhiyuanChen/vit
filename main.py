import os
import time

import torch
import torch.nn as nn

from torchvision import transforms

from tqdm import tqdm

import models
import data
from utils import *
from run import parse
from timm.data import create_transform, Mixup
from timm.loss import LabelSmoothingCrossEntropy, SoftTargetCrossEntropy

try:
    import apex
    from apex.parallel import DistributedDataParallel as DDP
    from apex import amp, optimizers

    sync_bn = apex.parallel.convert_syncbn_model
    APEX_AVAILABLE = True
except ImportError:
    from torch.nn.parallel import DistributedDataParallel as DDP

    sync_bn = nn.SyncBatchNorm.convert_sync_batchnorm
    APEX_AVAILABLE = False


def main(args):
    global best_acc1, experiment, logger, writer, save_dir
    best_acc1, experiment, logger, writer, save_dir = init(args)

    print('\nArguments:' + '\n'.join([f'{k}\t{v}' for k, v in vars(args).items()]))

    mixup_fn = None
    mixup_active = args.mixup > 0 or args.cutmix > 0. or args.cutmix_minmax is not None
    if mixup_active:
        mixup_fn = Mixup(
            mixup_alpha=args.mixup, cutmix_alpha=args.cutmix, cutmix_minmax=args.cutmix_minmax,
            prob=args.mixup_prob, switch_prob=args.mixup_switch_prob, mode=args.mixup_mode,
            label_smoothing=args.smoothing, num_classes=args.num_classes)

    memory_format = torch.channels_last if args.channels_last else torch.contiguous_format

    print("creating model '{}'".format(args.arch))
    model = getattr(models, args.arch)(**vars(args))
    print(model)

    if args.sync_bn:
        print('Convery model with Sync BatchNormal')
        model = sync_bn(model)

    model = model.cuda().to(memory_format=memory_format)
    state_dict = torch.load('/mnt/lustre/chenzhiyuan1/vit/debug/resnet50-19c8e357.pth')
    del state_dict['fc.weight']
    del state_dict['fc.bias']
    model.load_state_dict(state_dict, strict=False)

    scale_factor = float(
        args.batch_size * args.world_size) * args.accum_steps / args.lr_factor
    args.lr = args.lr * scale_factor
    args.final_lr = args.final_lr * scale_factor
    args.warmup_steps = args.warmup_steps // scale_factor

    optimizer = None
    scheduler = None
    if args.train:
        if args.optimizer in ('SGD', 'RMSprop'):
            optimizer = getattr(torch.optim, args.optimizer)(
                model.parameters(), args.lr, momentum=args.momentum,
                weight_decay=args.weight_decay)
        else:
            optimizer = getattr(torch.optim, args.optimizer)(
                model.parameters(), args.lr,
                weight_decay=args.weight_decay)
        print("loading training set from '{}'".format(args.train_data))
        # color_jitter = (float(args.color_jitter),) * 3
        # train_transform = transforms.Compose([
        #     transforms.RandomResizedCrop(args.img_size),
        #     transforms.RandomHorizontalFlip(),
        #     transforms.ColorJitter(*color_jitter),
        #     getattr(autoaugment, 'ImageNet')
        # ])
        train_transform = create_transform(
            input_size=args.img_size,
            is_training=True,
            use_prefetcher=True,
            color_jitter=args.color_jitter,
            auto_augment=args.auto_augment,
            interpolation=args.train_interpolation,
            re_prob=args.random_erase_prob,
            re_mode=args.random_erase_mode,
            re_count=args.random_erase_count,
        )
        train_transform.transforms = train_transform.transforms[:-1]

        train_dataset, train_sampler, train_loader = \
            data.load_data(args.train_data, train_transform, memory_format,
                           shuffle=False, **vars(args))

        print("length of traning dataset '{}'".format(len(train_loader)))
        scheduler = LRScheduler(optimizer,
                                steps=args.epochs * len(train_loader),
                                final_lr=args.final_lr,
                                strategy=args.strategy,
                                warmup_steps=args.warmup_steps,
                                accum_steps=args.accum_steps)
    if args.validate:
        print("loading validation set from '{}'".format(args.val_data))
        # val_transform = create_transform(
        #    input_size=args.img_size,
        #    is_training=False,
        #    use_prefetcher=True,
        #    interpolation=args.train_interpolation,
        # )
        val_transform = transforms.Compose([
            transforms.Resize(args.img_size),
            transforms.CenterCrop(args.img_size),
        ])
        val_dataset, val_sampler, val_loader = \
            data.load_data(args.val_data, val_transform, memory_format,
                           shuffle=False, **vars(args))
        print("length of validation dataset '{}'".format(len(val_loader)))

    if args.checkpoint:
        load_checkpoint(model, args, optimizer, scheduler, best_acc1)
<<<<<<< HEAD
=======
    best_acc1 = 0
>>>>>>> 5e0e00e7

    if APEX_AVAILABLE:
        model, optimizer = amp.initialize(
            model,
            optimizer,
            opt_level=args.opt_level,
            keep_batchnorm_fp32=args.keep_batchnorm_fp32,
            loss_scale=args.loss_scale)

    if args.distributed:
        model = DDP(model)

    train_criterion = nn.CrossEntropyLoss()
    val_criterion = nn.CrossEntropyLoss()
    if args.mixup > 0.:
        train_criterion = SoftTargetCrossEntropy()
    elif args.smoothing:
        train_criterion = LabelSmoothingCrossEntropy(smoothing=args.smoothing)
    train_criterion.cuda()

    for epoch in range(args.start_epoch, args.epochs):

        if args.train:
            if args.distributed:
                train_sampler.set_epoch(epoch)
            acc1, acc5, loss = train(train_loader, model, train_criterion,
                                      optimizer, scheduler, epoch, args,
                                      logger, writer, mixup_fn)
        if args.validate:
            val_writer = writer if not args.train else None
            acc1, acc5, loss = validate(val_loader, model, val_criterion, args, 
                                        logger, val_writer)

        # This impliies args.tensorboard and proc_id == 0:
        if writer:
            writer.add_scalar('validate/loss', loss, epoch)
            writer.add_scalar('validate/acc1', acc1, epoch)
            writer.add_scalar('validate/acc5', acc5, epoch)

        if args.proc_id == 0:
            is_best = acc1 > best_acc1
            best_acc1 = max(acc1, best_acc1)
            net = model.module if args.distributed else model
            if (epoch + 1) % args.save_freq == 0:
                state_dict = {
                    'epoch': epoch,
                    'arch': args.arch,
                    'args': vars(args),
                    'state_dict': net.state_dict(),
                    'acc1': acc1,
                    'acc5': acc5,
                    'optimizer': optimizer.state_dict(),
                    'scheduler': scheduler.state_dict(),
                }
                save_checkpoint(state_dict, is_best, save_dir, f'epoch-{epoch}.pth')


def train(loader, model, criterion, optimizer, scheduler, epoch, args, logger=None, writer=None, mixup_fn=None):
    print('training {}'.format(epoch))
    batch_time = AverageMeter()
    losses = AverageMeter()
    top1 = AverageMeter()
    top5 = AverageMeter()

    model.train()
    end = time.time()

    iteration = 0
    fetcher = data.DataFetcher(loader)
    images, labels = next(fetcher)

    while images is not None:
        iteration += 1
        if 0 <= args.profile == iteration:
            print("Profiling begun at iteration {}".format(iteration))
            torch.cuda.cudart().cudaProfilerStart()
        if args.profile >= 0:
            torch.cuda.nvtx.range_push(
                "Body of iteration {}".format(iteration))

        targets = labels
        if mixup_fn is not None:
            images, targets = mixup_fn(images, labels)

        if args.profile >= 0: torch.cuda.nvtx.range_push("forward")
        output = model(images)
        if args.profile >= 0: torch.cuda.nvtx.range_pop()

        loss = criterion(output, targets)
        loss = loss / args.accum_steps

        if args.profile >= 0: torch.cuda.nvtx.range_push("backward")
        if APEX_AVAILABLE:
            with amp.scale_loss(loss, optimizer) as scaled_loss:
                scaled_loss.backward()
        else:
            loss.backward()
        if args.profile >= 0: torch.cuda.nvtx.range_pop()

        if args.gradient_clip:
            torch.nn.utils.clip_grad_norm_(model.parameters(),
                                           args.gradient_clip)

        if (iteration + 1) % args.accum_steps == 0:
            if args.profile >= 0:
                torch.cuda.nvtx.range_push("optimizer.step()")
            optimizer.step()
            optimizer.zero_grad()
            if args.profile >= 0: torch.cuda.nvtx.range_pop()

            if args.profile >= 0:
                torch.cuda.nvtx.range_push("scheduler.step()")
            scheduler.step()
            if args.profile >= 0: torch.cuda.nvtx.range_pop()

        if iteration % args.print_freq == 0:
            # measure accuracy
            acc1, acc5 = accuracy(output.data, labels, topk=(1, 5))
            reduced_loss = loss.data

            # average loss and accuracy across processes for logging
            if args.distributed:
                reduced_loss, acc1, acc5 = reduce_tensors(
                    reduced_loss, acc1, acc5, world_size=args.world_size)

            # to_python_float incurs a host<->device sync
            losses.update(to_python_float(reduced_loss), images.size(0))
            top1.update(to_python_float(acc1), images.size(0))
            top5.update(to_python_float(acc5), images.size(0))
            lr = optimizer.param_groups[0]['lr']

            # measure elapsed time
            torch.cuda.synchronize()
            batch_time.update((time.time() - end) / args.print_freq)
            end = time.time()

            # This implies args.tensorboard and args.rank == 0:
            if writer:
                total_iter = iteration + len(loader) * epoch
                writer.add_scalar('train/loss', losses.val, total_iter)
                writer.add_scalar('train/acc1', top1.val, total_iter)
                writer.add_scalar('train/acc5', top5.val, total_iter)
                writer.add_scalar('train/lr', lr, total_iter)

            print(f'Epoch: [{epoch}][{iteration}/{len(loader)}]\t'
                  f'LR {lr:.6f}\t'
                  f'Time {batch_time.val:.2f} ({batch_time.avg:.2f})\t'
                  # f'Speed {args.world_size*args.batch_size/batch_time.val:.2f} '
                  # f'({args.world_size*args.batch_size/batch_time.avg:.2f})\t'
                  f'Loss {losses.val:.4f} ({losses.avg:.4f})\t'
                  f'Acc@1 {top1.val:.3f} ({top1.avg:.3f})\t'
                  f'Acc@5 {top5.val:.3f} ({top5.avg:.3f})')

        if args.profile >= 0: torch.cuda.nvtx.range_push("next(fetcher)")
        images, labels = next(fetcher)
        if args.profile >= 0: torch.cuda.nvtx.range_pop()

        if args.profile >= 0: torch.cuda.nvtx.range_pop()

        if args.profile >= 0 and iteration == args.profile + 100:
            print("Profiling ended at iteration {}".format(iteration))
            torch.cuda.cudart().cudaProfilerStop()
            quit()

    optimizer.step()
    optimizer.zero_grad()

    return top1.avg, top5.avg, losses.avg


@torch.no_grad()
def validate(loader, model, criterion, args, logger=None, writer=None):
    print('evaluating')
    batch_time = AverageMeter()
    losses = AverageMeter()
    top1 = AverageMeter()
    top5 = AverageMeter()

    model.eval()
    end = time.time()

    iteration = 0
    # It is crucial to build a new fetcher at each epoch
    fetcher = data.DataFetcher(loader)
    images, targets = next(fetcher)

    while images is not None:
        iteration += 1

        output = model(images)
        loss = criterion(output, targets)

        # measure accuracy
        acc1, acc5 = accuracy(output.data, targets, topk=(1, 5))
        reduced_loss = loss.data

        # average loss and accuracy across processes for logging
        if args.distributed:
            reduced_loss, acc1, acc5 = reduce_tensors(
                reduced_loss, acc1, acc5, world_size=args.world_size)

        # to_python_float incurs a host<->device sync
        losses.update(to_python_float(reduced_loss), images.size(0))
        top1.update(to_python_float(acc1), images.size(0))
        top5.update(to_python_float(acc5), images.size(0))

        # measure elapsed time
        batch_time.update(time.time() - end)
        end = time.time()

        # This impliies args.tensorboard and args.rank == 0:
        if writer:
            writer.add_scalar('validate/loss', losses.val, iteration)
            writer.add_scalar('validate/acc1', top1.val, iteration)
            writer.add_scalar('validate/acc5', top5.val, iteration)

        # TODO:  Change timings to mirror train().
        if iteration % args.print_freq == 0:
            print(f'Test: [{iteration}/{len(loader)}]\t'
                  f'Time {batch_time.val:.2f} ({batch_time.avg:.2f})\t'
                  # f'Speed {args.world_size * args.batch_size / batch_time.val:.3f} '
                  # f'({args.world_size * args.batch_size / batch_time.avg:.3f})\t'
                  f'Loss {losses.val:.4f} ({losses.avg:.4f})\t'
                  f'Acc@1 {top1.val:.3f} ({top1.avg:.3f})\t'
                  f'Acc@5 {top5.val:.3f} ({top5.avg:.3f})')

        images, targets = next(fetcher)

    print(' * Acc@1 {top1.avg:.3f} Acc@5 {top5.avg:.3f}'.format(top1=top1, top5=top5))

    return top1.avg, top5.avg, losses.avg


if __name__ == '__main__':
    global args
    args = parse()

    main(args)<|MERGE_RESOLUTION|>--- conflicted
+++ resolved
@@ -127,10 +127,6 @@
 
     if args.checkpoint:
         load_checkpoint(model, args, optimizer, scheduler, best_acc1)
-<<<<<<< HEAD
-=======
-    best_acc1 = 0
->>>>>>> 5e0e00e7
 
     if APEX_AVAILABLE:
         model, optimizer = amp.initialize(
