import os
import time

import torch
import torch.nn as nn

from torchvision import transforms

from tqdm import tqdm

import models
import data
from utils import *
from run import parse
from timm.data import create_transform, Mixup
from timm.loss import LabelSmoothingCrossEntropy, SoftTargetCrossEntropy

try:
    import apex
    from apex.parallel import DistributedDataParallel as DDP
    from apex import amp, optimizers
    sync_bn = apex.parallel.convert_syncbn_model
    APEX_AVAILABLE = True
except ImportError:
    from torch.nn.parallel import DistributedDataParallel as DDP
    sync_bn = nn.SyncBatchNorm.convert_sync_batchnorm
    APEX_AVAILABLE = False


def main(args):
    global best_acc1, experiment, logger, writer, save_dir
    best_acc1, experiment, logger, writer, save_dir = init(args)

    print('\nArguments:' + '\n'.join([f'{k}\t{v}' for k, v in vars(args).items()]))

    mixup_fn = None
    mixup_active = args.mixup > 0 or args.cutmix > 0. or args.cutmix_minmax is not None
    if mixup_active:
        mixup_fn = Mixup(
            mixup_alpha=args.mixup, cutmix_alpha=args.cutmix, cutmix_minmax=args.cutmix_minmax,
            prob=args.mixup_prob, switch_prob=args.mixup_switch_prob, mode=args.mixup_mode,
            label_smoothing=args.smoothing, num_classes=args.num_classes)

    memory_format = torch.channels_last if args.channels_last else torch.contiguous_format

    print("creating model '{}'".format(args.arch))
    model = getattr(models, args.arch)(pre_size=args.tune, **vars(args))

    if args.sync_bn:
        print('Convery model with Sync BatchNormal')
        model = sync_bn(model)

    model = model.cuda().to(memory_format=memory_format)

    scale_factor = float(
        args.batch_size * args.world_size) * args.accum_steps / args.lr_factor
    args.lr = args.lr * scale_factor
    args.final_lr = args.final_lr * scale_factor
    args.warmup_steps = args.warmup_steps // scale_factor

    optimizer = None
    scheduler = None
    if args.train:
        if args.optimizer in ('SGD', 'RMSprop'):
            optimizer = getattr(torch.optim, args.optimizer)(
                            model.parameters(), args.lr, momentum=args.momentum,
                            weight_decay=args.weight_decay)
        else:
            optimizer = getattr(torch.optim, args.optimizer)(
                            model.parameters(), args.lr,
                            weight_decay=args.weight_decay)
            print("loading training set from '{}'".format(args.train_data))
        # color_jitter = (float(args.color_jitter),) * 3
        # train_transform = transforms.Compose([
        #     transforms.RandomResizedCrop(args.img_size),
        #     transforms.RandomHorizontalFlip(),
        #     transforms.ColorJitter(*color_jitter),
        #     getattr(autoaugment, 'ImageNet')
        # ])
        train_transform = create_transform(
            input_size=args.img_size,
            is_training=True,
            use_prefetcher=True,
            color_jitter=args.color_jitter,
            auto_augment=args.auto_augment,
            interpolation=args.train_interpolation,
            re_prob=args.random_erase_prob,
            re_mode=args.random_erase_mode,
            re_count=args.random_erase_count,
        )
        train_transform.transforms = train_transform.transforms[:-1]

        train_dataset, train_sampler, train_loader = \
            data.load_data(args.train_data, train_transform, memory_format,
                           shuffle=False, **vars(args))

        print("length of traning dataset '{}'".format(len(train_loader)))
        scheduler = LRScheduler(optimizer,
                                steps=args.epochs * len(train_loader),
                                final_lr=args.final_lr,
                                strategy=args.strategy,
                                warmup_steps=args.warmup_steps,
                                accum_steps=args.accum_steps)
    if args.validate:
        print("loading validation set from '{}'".format(args.val_data))
        # val_transform = create_transform(
        #    input_size=args.img_size,
        #    is_training=False,
        #    use_prefetcher=True,
        #    interpolation=args.train_interpolation,
        # )
        val_transform = transforms.Compose([
            transforms.Resize(args.img_size),
            transforms.CenterCrop(args.img_size),
        ])
        val_dataset, val_sampler, val_loader = \
            data.load_data(args.val_data, val_transform, memory_format,
                           shuffle=False, **vars(args))
        print("length of validation dataset '{}'".format(len(val_loader)))

    if args.checkpoint:
        best_acc1 = load_checkpoint(model, args, optimizer, scheduler, best_acc1)

    if APEX_AVAILABLE:
        model, optimizer = amp.initialize(
            model,
            optimizer,
            opt_level=args.opt_level,
            keep_batchnorm_fp32=args.keep_batchnorm_fp32,
            loss_scale=args.loss_scale)

    if args.distributed:
        model = DDP(model)

    train_criterion = nn.CrossEntropyLoss()
    val_criterion = nn.CrossEntropyLoss()
    if args.mixup > 0.:
        train_criterion = SoftTargetCrossEntropy()
    elif args.smoothing:
        train_criterion = LabelSmoothingCrossEntropy(smoothing=args.smoothing)
    train_criterion.cuda()

    for epoch in range(args.start_epoch, args.epochs):

        if args.train:
            if args.distributed:
                train_sampler.set_epoch(epoch)
            acc1, acc5, loss = train(train_loader, model, train_criterion,
                                      optimizer, scheduler, epoch, args,
                                      logger, writer, mixup_fn)
        if args.validate:
<<<<<<< HEAD
            val_writer = writer if not args.train else None
            acc1, acc5, loss = validate(val_loader, model, criterion, args,
                                        logger, val_writer)
=======
            acc1, acc5, loss = validate(val_loader, model, val_criterion, args, 
                                        logger, writer)
>>>>>>> b10cc362

        # This impliies args.tensorboard and proc_id == 0:
        if writer:
            writer.add_scalar('validate/loss', loss, epoch)
            writer.add_scalar('validate/acc1', acc1, epoch)
            writer.add_scalar('validate/acc5', acc5, epoch)

        if args.proc_id == 0:
            is_best = acc1 > best_acc1
            best_acc1 = max(acc1, best_acc1)
            net = model.module if args.distributed else model
            if epoch % args.save_freq == 0:
                state_dict = {
                    'epoch': epoch,
                    'arch': args.arch,
                    'args': vars(args),
                    'state_dict': net.state_dict(),
                    'acc1': acc1,
                    'acc5': acc5,
                    'optimizer': optimizer.state_dict(),
                    'scheduler': scheduler.state_dict(),
                }
                save_checkpoint(state_dict, is_best, save_dir, f'epoch-{epoch}.pth')


def train(loader, model, criterion, optimizer, scheduler, epoch, args, logger=None, writer=None, mixup_fn=None):
    print('training {}'.format(epoch))
    batch_time = AverageMeter()
    losses = AverageMeter()
    top1 = AverageMeter()
    top5 = AverageMeter()

    model.train()
    end = time.time()

    iteration = 0
    fetcher = data.DataFetcher(loader)
    images, labels = next(fetcher)

    while images is not None:
        iteration += 1
        if 0 <= args.profile == iteration:
            print("Profiling begun at iteration {}".format(iteration))
            torch.cuda.cudart().cudaProfilerStart()
        if args.profile >= 0:
            torch.cuda.nvtx.range_push(
                "Body of iteration {}".format(iteration))

        targets = labels
        if mixup_fn is not None:
            images, targets = mixup_fn(images, labels)

        if args.profile >= 0: torch.cuda.nvtx.range_push("forward")
        output = model(images)
        if args.profile >= 0: torch.cuda.nvtx.range_pop()

        loss = criterion(output, targets)
        loss = loss / args.accum_steps

        if args.profile >= 0: torch.cuda.nvtx.range_push("backward")
        if APEX_AVAILABLE:
            with amp.scale_loss(loss, optimizer) as scaled_loss:
                scaled_loss.backward()
        else:
            loss.backward()
        if args.profile >= 0: torch.cuda.nvtx.range_pop()

        if args.gradient_clip:
            torch.nn.utils.clip_grad_norm_(model.parameters(),
                                           args.gradient_clip)

        if (iteration + 1) % args.accum_steps == 0:
            if args.profile >= 0:
                torch.cuda.nvtx.range_push("optimizer.step()")
            optimizer.step()
            optimizer.zero_grad()
            if args.profile >= 0: torch.cuda.nvtx.range_pop()

            if args.profile >= 0:
                torch.cuda.nvtx.range_push("scheduler.step()")
            scheduler.step()
            if args.profile >= 0: torch.cuda.nvtx.range_pop()

        if iteration % args.print_freq == 0:
            # measure accuracy
            acc1, acc5 = accuracy(output.data, labels, topk=(1, 5))
            reduced_loss = loss.data

            # average loss and accuracy across processes for logging
            if args.distributed:
                reduced_loss, acc1, acc5 = reduce_tensors(
                    reduced_loss, acc1, acc5, world_size=args.world_size)

            # to_python_float incurs a host<->device sync
            losses.update(to_python_float(reduced_loss), images.size(0))
            top1.update(to_python_float(acc1), images.size(0))
            top5.update(to_python_float(acc5), images.size(0))
            lr = optimizer.param_groups[0]['lr']

            # measure elapsed time
            torch.cuda.synchronize()
            batch_time.update((time.time() - end) / args.print_freq)
            end = time.time()

            # This impliies args.tensorboard and int(os.environ['SLURM_PROCID']) == 0:
            if writer:
                total_iter = iteration + len(loader) * epoch
                writer.add_scalar('train/loss', losses.val, total_iter)
                writer.add_scalar('train/acc1', top1.val, total_iter)
                writer.add_scalar('train/acc5', top5.val, total_iter)
                writer.add_scalar('train/lr', lr, total_iter)

            print('Epoch: [{0}][{1}/{2}]\t'
                  'LR {lr:.6f}\t'
                  'Time {batch_time.val:.2f} ({batch_time.avg:.2f})\t'
            # 'Speed {3:.3f} ({4:.3f})\t'
                  'Loss {loss.val:.4f} ({loss.avg:.4f})\t'
                  'Acc@1 {top1.val:.3f} ({top1.avg:.3f})\t'
                  'Acc@5 {top5.val:.3f} ({top5.avg:.3f})'.format(
                epoch,
                iteration,
                len(loader),
                # args.world_size*args.batch_size/batch_time.val,
                # args.world_size*args.batch_size/batch_time.avg,
                lr=lr,
                batch_time=batch_time,
                loss=losses,
                top1=top1,
                top5=top5))

        if args.profile >= 0: torch.cuda.nvtx.range_push("next(fetcher)")
        images, labels = next(fetcher)
        if args.profile >= 0: torch.cuda.nvtx.range_pop()

        if args.profile >= 0: torch.cuda.nvtx.range_pop()

        if args.profile >= 0 and iteration == args.profile + 100:
            print("Profiling ended at iteration {}".format(iteration))
            torch.cuda.cudart().cudaProfilerStop()
            quit()

    optimizer.step()
    optimizer.zero_grad()

    return top1.avg, top5.avg, losses.avg


@torch.no_grad()
def validate(loader, model, criterion, args, logger=None, writer=None):
    print('evaluating')
    batch_time = AverageMeter()
    losses = AverageMeter()
    top1 = AverageMeter()
    top5 = AverageMeter()

    model.eval()
    end = time.time()

    iteration = 0
    # It is crucial to build a new fetcher at each epoch
    fetcher = data.DataFetcher(loader)
    images, targets = next(fetcher)

    while images is not None:
        iteration += 1

        output = model(images)
        loss = criterion(output, targets)

        # measure accuracy
        acc1, acc5 = accuracy(output.data, targets, topk=(1, 5))
        reduced_loss = loss.data

        # average loss and accuracy across processes for logging
        if args.distributed:
            reduced_loss, acc1, acc5 = reduce_tensors(
                reduced_loss, acc1, acc5, world_size=args.world_size)

        # to_python_float incurs a host<->device sync
        losses.update(to_python_float(reduced_loss), images.size(0))
        top1.update(to_python_float(acc1), images.size(0))
        top5.update(to_python_float(acc5), images.size(0))

        # measure elapsed time
        batch_time.update(time.time() - end)
        end = time.time()

        # This impliies args.tensorboard and int(os.environ['SLURM_PROCID']) == 0:
        if writer:
            writer.add_scalar('validate/loss', losses.val, iteration)
            writer.add_scalar('validate/acc1', top1.val, iteration)
            writer.add_scalar('validate/acc5', top5.val, iteration)

        # TODO:  Change timings to mirror train().
        if iteration % args.print_freq == 0:
            print('Test: [{0}/{1}]\t'
                  'Time {batch_time.val:.2f} ({batch_time.avg:.2f})\t'
                  # 'Speed {2:.3f} ({3:.3f})\t'
                  'Loss {loss.val:.4f} ({loss.avg:.4f})\t'
                  'Acc@1 {top1.val:.3f} ({top1.avg:.3f})\t'
                  'Acc@5 {top5.val:.3f} ({top5.avg:.3f})'.format(
                      iteration,
                      len(loader),
                      args.world_size * args.batch_size / batch_time.val,
                      args.world_size * args.batch_size / batch_time.avg,
                      batch_time=batch_time,
                      loss=losses,
                      top1=top1,
                      top5=top5))

        images, targets = next(fetcher)

    print(' * Acc@1 {top1.avg:.3f} Acc@5 {top5.avg:.3f}'.format(top1=top1, top5=top5))

    return top1.avg, top5.avg, losses.avg


if __name__ == '__main__':
    global args
    args = parse()

    main(args)<|MERGE_RESOLUTION|>--- conflicted
+++ resolved
@@ -149,14 +149,9 @@
                                       optimizer, scheduler, epoch, args,
                                       logger, writer, mixup_fn)
         if args.validate:
-<<<<<<< HEAD
             val_writer = writer if not args.train else None
             acc1, acc5, loss = validate(val_loader, model, criterion, args,
                                         logger, val_writer)
-=======
-            acc1, acc5, loss = validate(val_loader, model, val_criterion, args, 
-                                        logger, writer)
->>>>>>> b10cc362
 
         # This impliies args.tensorboard and proc_id == 0:
         if writer:
