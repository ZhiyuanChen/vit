import os
import shutil
import logging
import logging.config
import math

import numpy as np
from scipy.ndimage import zoom

import torch
import torch.nn as nn
import torch.backends.cudnn as cudnn
import torch.distributed as dist
from torch.utils.tensorboard import SummaryWriter

import subprocess

from functools import wraps


def catch(func, error=Exception):
    @wraps(func)
    def wrapper(*args, **kwargs):
        try:
            result = func(*args, **kwargs)
            return result
        except error as e:
            print(error)

    return wrapper


def init(args):
    proc_id = 0
    if args.slurm:
        proc_id = int(os.environ['SLURM_PROCID'])
        ntasks = int(os.environ['SLURM_NTASKS'])
        node_list = os.environ['SLURM_NODELIST']
        num_gpus = torch.cuda.device_count()
        addr = subprocess.getoutput(
            'scontrol show hostname {} | head -n1'.format(node_list))
        local_rank = proc_id % num_gpus
        os.environ['MASTER_PORT'] = args.port
        os.environ['MASTER_ADDR'] = addr
        os.environ['WORLD_SIZE'] = str(ntasks)
        os.environ['RANK'] = str(proc_id)
        os.environ['LOCAL_RANK'] = str(local_rank)
        args.local_rank = local_rank

    cudnn.benchmark = True
    if args.deterministic:
        cudnn.benchmark = False
        cudnn.deterministic = True
        torch.manual_seed(args.local_rank)
        torch.set_printoptions(precision=10)

    args.distributed = False
    if 'WORLD_SIZE' in os.environ:
        args.distributed = int(os.environ['WORLD_SIZE']) >= 1

    args.gpu = 0
    args.world_size = 1

    if args.distributed:
        args.gpu = args.local_rank
        torch.cuda.set_device(args.gpu)
        torch.distributed.init_process_group(backend='nccl',
                                             init_method='env://')
        args.world_size = torch.distributed.get_world_size()

        assert torch.backends.cudnn.enabled, "Amp requires cudnn backend to be enabled."

    # proc_id is default to be 0 in case of not distributed
    global best_acc1, experiment, logger, writer, save_dir
    best_acc1, experiment, logger, writer, save_dir = 0, None, None, None, None
    name = f'{args.arch}-g{args.gpus}-b{args.batch_size}-e{args.epochs}' \
           f'-d{args.dropout}-gc{args.gradient_clip}-o{args.optimizer}' \
           f'-lr{args.lr}-m{args.momentum}-wd{args.weight_decay}' \
           f'-{args.strategy}-ws{args.warmup_steps}-as{args.accum_steps}' \
           f'-{args.opt_level}'
    experiment = os.path.join(args.experiment_dir, name.strip('/'))
    save_dir = os.path.join(experiment, args.save_dir)
    if proc_id == 0:
        if args.tensorboard:
            os.makedirs(experiment, exist_ok=True)
            writer = SummaryWriter(experiment)
        if args.logger:
            logger = setup_logger(experiment)
        if args.train:
            os.makedirs(save_dir, exist_ok=True)

    setup_print(proc_id)
    return best_acc1, experiment, logger, writer, save_dir


def setup_print(proc_id):
    global logger
    import builtins as __builtin__
    builtin_print = __builtin__.print

    def print(*args, **kwargs):
        force = kwargs.pop('force', False)
        if proc_id == 0 or force:
            logger.info(*args, **kwargs) if logger else builtin_print(*args, **kwargs)

    __builtin__.print = print


def setup_logger(experiment):
    """Creates and returns a fancy logger."""
    # Why is setting up proper logging so !@?#! ugly?
    logging.config.dictConfig({
        'version': 1,
        'disable_existing_loggers': False,
        'formatters': {
            'standard': {
                'format': '%(asctime)s [%(levelname)s] %(name)s: %(message)s'
            },
        },
        'handlers': {
            'stderr': {
                'level': 'INFO',
                'formatter': 'standard',
                'class': 'logging.StreamHandler',
                'stream': 'ext://sys.stderr',
            },
            'logfile': {
                'level': 'DEBUG',
                'formatter': 'standard',
                'class': 'logging.FileHandler',
                'filename': os.path.join(experiment, 'train.log'),
                'mode': 'a',
            }
        },
        'loggers': {
            '': {
                'handlers': ['stderr', 'logfile'],
                'level': 'DEBUG',
                'propagate': True
            },
        }
    })
    logger = logging.getLogger(__name__)
    logger.flush = lambda: [h.flush() for h in logger.handlers]
    return logger


<<<<<<< HEAD
def resume(model, optimizer, args):
    if os.path.isfile(args.checkpoint):
        log("=> loading checkpoint '{}'".format(args.checkpoint))
        checkpoint = torch.load(args.checkpoint, map_location=lambda storage, loc: storage.cuda(args.gpu))
        args.start_epoch = checkpoint['epoch']
        best_acc1 = checkpoint['best_acc1']
        model.load_state_dict(checkpoint['state_dict'])
        optimizer.load_state_dict(checkpoint['optimizer'])
        log("=> loaded checkpoint '{}' (epoch {})"
            .format(checkpoint, checkpoint['epoch']))
    else:
        log("=> no checkpoint found at '{}'".format(args.checkpoint))


=======
>>>>>>> 0072312e
class AverageMeter(object):
    """Computes and stores the average and current value"""

    def __init__(self):
        self.reset()

    def reset(self):
        self.val = 0
        self.avg = 0
        self.sum = 0
        self.count = 0

    def update(self, val, n=1):
        self.val = val
        self.sum += val * n
        self.count += n
        self.avg = self.sum / self.count


def accuracy(output, target, topk=(1,)):
    """Computes the precision@k for the specified values of k"""
    maxk = max(topk)
    batch_size = target.size(0)

    _, pred = output.topk(maxk, 1, True, True)
    pred = pred.t()
    correct = pred.eq(target.view(1, -1).expand_as(pred))

    res = []
    for k in topk:
        correct_k = correct[:k].reshape(-1).float().sum(0, keepdim=True)
        res.append(correct_k.mul_(100.0 / batch_size))
    return res


def save_checkpoint(state, is_best, save_dir, save_name='checkpoint.pth', best_name=None):
    path = os.path.join(save_dir, save_name)
    torch.save(state, path)
    if is_best:
        best = os.path.join(save_dir, best_name or f'{state["acc1"]}.pth')
        shutil.copyfile(path, best)


def load_checkpoint(model, optimizer, scheduler, args):
    if not os.path.isfile(args.checkpoint):
        raise FileNotFoundError('checkpoint ')
    print(f'=> loading checkpoint "{args.checkpoint}"')
    checkpoint = torch.load(args.checkpoint, map_location=lambda storage, loc: storage.cuda(args.gpu))
    args.start_epoch = checkpoint['epoch']
    best_acc1 = checkpoint['best_acc1']
    model.load_state_dict(checkpoint['state_dict'])
    optimizer.load_state_dict(checkpoint['optimizer'])
    scheduler.load_state_dict(checkpoint['scheduler'])
    print(f'=> loaded checkpoint "{args.checkpoint}" (epoch {checkpoint["epoch"]}')


def reduce_tensor(tensor, world_size):
    rt = tensor.clone()
    dist.all_reduce(rt, op=dist.reduce_op.SUM)
    rt /= world_size
    return rt


def reduce_tensors(*tensors, world_size):
    return [reduce_tensor(tensor, world_size) for tensor in tensors]


def scale_pos_embed(pos_embed, img_size, patch_size, mode='costant', order=1):
    pos_embed_length_ckpt = pos_embed.shape[1]
    pos_embed_length_model = np.square(img_size) // np.square(patch_size) + 1
    if pos_embed_length_ckpt == pos_embed_length_model:
        return pos_embed
    print('The length of position embeding in checkpoint is: '
          f'{pos_embed_length_ckpt}, while in current model, it should be: '
          f'{pos_embed_length_model}. Performing {mode} interpolation')
    pos_embed_tok, pos_embed_grid = pos_embed[:, :1], pos_embed[0, 1:]
    grid_size_ckpt = int(np.sqrt(pos_embed_grid))
    grid_size_model = int(np.sqrt(np.square(img_size) // np.square(patch_size)))
    zoom_factor = (grid_size_model/ grid_size_ckpt, grid_size_model/ grid_size_ckpt, 1)
    pos_embed_grid = pos_embed_grid.reshape(grid_size_ckpt, grid_size_ckpt, -1)
    # TODO use torch.interpolate for zoom
    pos_embed_grid = torch.from_numpy(zoom(pos_embed_grid, zoom_factor, mode=mode, order=order))
    pos_embed_grid = pos_embed_grid.reshape(1, grid_size_model * grid_size_model, -1)
    pos_embed = torch.cat((pos_embed_tok, pos_embed_grid), axis=1)
    return pos_embed


class LRScheduler(torch.optim.lr_scheduler._LRScheduler):
    def __init__(
        self,
        optimizer,
        steps,
        final_lr,
        min_lr=1e-6,
        strategy="cosine",
        warmup_steps=10_000,
        accum_steps=1,
        last_epoch=-1,
    ):
        if strategy not in ("constant", "cosine", "linear"):
            raise ValueError(
                "Only 'constant' or 'linear' warmup_method accepted"
                "got {}".format(strategy)
            )
        self.steps = math.ceil(steps / accum_steps)
        self.final_lr = final_lr
        self.min_lr = min_lr
        self.strategy = strategy
        self.warmup_steps = math.ceil(warmup_steps / accum_steps)
        super(LRScheduler, self).__init__(optimizer, last_epoch)

    def get_lr(self):
        progress = (self._step_count - self.warmup_steps) / float(self.steps - self.warmup_steps)
        progress = np.clip(progress, 0.0, 1.0)
        ratio = getattr(self, self.strategy)(progress)
        if self.warmup_steps:
            ratio = ratio * np.minimum(1., self._step_count / self.warmup_steps)
        return [max(self.min_lr, lr * ratio) for lr in self.base_lrs]

    def linear(self, progress):
        return self.final_lr + (1 - self.final_lr) * (1.0 - progress)

    def cosine(self, progress):
        return 0.5 * (1. + np.cos(np.pi * progress))<|MERGE_RESOLUTION|>--- conflicted
+++ resolved
@@ -145,23 +145,6 @@
     return logger
 
 
-<<<<<<< HEAD
-def resume(model, optimizer, args):
-    if os.path.isfile(args.checkpoint):
-        log("=> loading checkpoint '{}'".format(args.checkpoint))
-        checkpoint = torch.load(args.checkpoint, map_location=lambda storage, loc: storage.cuda(args.gpu))
-        args.start_epoch = checkpoint['epoch']
-        best_acc1 = checkpoint['best_acc1']
-        model.load_state_dict(checkpoint['state_dict'])
-        optimizer.load_state_dict(checkpoint['optimizer'])
-        log("=> loaded checkpoint '{}' (epoch {})"
-            .format(checkpoint, checkpoint['epoch']))
-    else:
-        log("=> no checkpoint found at '{}'".format(args.checkpoint))
-
-
-=======
->>>>>>> 0072312e
 class AverageMeter(object):
     """Computes and stores the average and current value"""
 
