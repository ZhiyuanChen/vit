--- conflicted
+++ resolved
@@ -27,11 +27,7 @@
             except error as e:
                 if exclude is not None and isinstance(e, exclude):
                     raise e
-<<<<<<< HEAD
-                print(f'{e} encoutered when calling {func} with args {args} and kwargs {kwaegs}')
-=======
                 print(f'{e} encoutered when calling {func} with args {args} and kwargs {kwargs}')
->>>>>>> d30d330e
         return wrapper
     return decorator
 
