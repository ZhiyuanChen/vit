import sys
import os
import subprocess
import argparse

# import models

prof = 'nvprof --profile-child-processes --profile-from-start off -fo {}'

comm = 'GLOG_logtostderr=-1 GLOG_vmodule=MemcachedClient=-1 MC_COUNT_DISP=1000000 \
        OMPI_MCA_btl_smcuda_use_cuda_ipc=0 OMPI_MCA_mpi_warn_on_fork=0  \
        srun --mpi=pmi2 --job-name={} --partition={} -n {} --gres=gpu:{} --ntasks-per-node={}'

# model_names = sorted(name for name in models.__dict__
#                      if name.islower() and not name.startswith("__")
#                      and callable(models.__dict__[name]))
model_names = ['s16', 'b16', 'b32', 'l16', 'l32', 'h14']

backends = dict(
    pytorch=dict(
        pytorch=True,
        parrots=False,
        distributed=True,
        tensorboard=True,
        log=True,
        apex=True,
        slurm=True
    ),
    parrots=dict(
        pytorch=False,
        parrots=True,
        distributed=True,
        tensorboard=False,
        log=True,
        apex=False,
        slurm=True
    )
)

modes = dict(
    i21k=dict(
        train=True,
        tune=False,
        validate=True,
        pre_logits=True,
        train_data='/mnt/lustre/share_data/imagenet22k',
        val_data='/mnt/lustre/share_data/ImageNet-Pytorch/val',
        pin_memory=True,
        drop_last=True,
        num_classes=21843,
        img_size=224,
        batch_size=64,
        epochs=90,
        save_freq=10,
        optimizer='AdamW',
        lr=1e-3,
        lr_factor=4096.0,
        strategy='linear',
        warmup_steps=5_000,
        weight_decay=0.03
    ),
    train=dict(
        arch='b32',
        train=True,
        tune=False,
        validate=True,
        pre_logits=True,
        train_data='/mnt/lustre/share_data/ImageNet-Pytorch/train',
        val_data='/mnt/lustre/share_data/ImageNet-Pytorch/val',
        num_classes=1000,
        img_size=224,
        batch_size=128,
        epochs=300,
        save_freq=10,
        optimizer='AdamW',
<<<<<<< HEAD
        lr=5e-4,
        lr_factor=512.0,
=======
        lr=3e-3,
        lr_factor=4096.0,
>>>>>>> 0a933ca2
        strategy='linear',
        warmup_steps=5_000,
        weight_decay=0.3
    ),
    tune=dict(
        train=True,
        tune=True,
        validate=True,
        pre_logits=False,
        train_data='/mnt/lustre/share_data/ImageNet-Pytorch/train',
        val_data='/mnt/lustre/share_data/ImageNet-Pytorch/val',
        pin_memory=True,
        drop_last=True,
        num_classes=1000,
        img_size=384,
        batch_size=16,
        epochs=8,
        optimizer='SGD',
        lr=1e-2,
        lr_factor=512.0,
        strategy='cosine',
        warmup_steps=500,
        weight_decay=0.0
    ),
    validate=dict(
        train=False,
        tune=False,
        validate=True,
        pre_logits=True,
        val_data='/mnt/lustre/share_data/ImageNet-Pytorch/val',
        pin_memory=True,
        num_classes=1000,
        img_size=384,
        batch_size=16,
        epochs=1
    )
)


def set_gpu(gpus):
    gres_gpu = min(gpus, 8)
    ntasks_per_node = min(gpus, 8)
    return gpus, gres_gpu, ntasks_per_node


def parse():
    selector = argparse.ArgumentParser(description='Vision Transformer')
    plat = selector.add_mutually_exclusive_group()
    plat.add_argument('-pt', '--pytorch', action='store_true', help='pytorch backend')
    plat.add_argument('-pa', '--parrots', action='store_true', help='parrots backend')
    mode = selector.add_argument_group()
    mode.add_argument('-t', '--train', action='store_true', help='train model')
    mode.add_argument('-u', '--tune', action='store_true', help='tune model')
    mode.add_argument('-v', '--validate', action='store_true', help='validate model')

    parser = argparse.ArgumentParser(description='Vision Transformer')
    parser.add_argument('-id', '--experiment_id', type=str, default='8992',
                        help='id of experiment')

    mode = parser.add_argument_group()
    mode.add_argument('-d', '--distributed', action='store_true', help='distributed data parallel')

    log = parser.add_argument_group()
    log.add_argument('-tb', '--tensorboard', action='store_true',
                     help='use tensorboard')
    log.add_argument('-log', '--log', action='store_true', help='use logger')
    log.add_argument('-ed', '--experiment_dir', type=str, default='experiments',
                     help='directory of results')
    log.add_argument('-sd', '--save_dir', type=str, default='checkpoints',
                     help='directory of saved_checkpoints')
    log.add_argument('-pf', '--print_freq', type=int, default=100, metavar='N',
                     help='print frequency (default: 100)')
    log.add_argument('-sf', '--save_freq', type=int, default=1, metavar='N',
                     help='save frequency (default: 1)')

    profile = parser.add_argument_group()
    profile.add_argument('--profile', type=int, default=-1,
                         help='Run a few iterations for profiling.')
    profile.add_argument('--profile_dir', type=str, default='profile',
                         help='directory of profile files')
    profile.add_argument('--profile_name', type=str, default='%p.nvprof',
                         help='name of profile files')

    data = parser.add_argument_group()
    data.add_argument('-td', '--train_data', type=str, metavar='DIR', default=None,
                      help='path to train dataset')
    data.add_argument('-vd', '--val_data', metavar='DIR', default=None,
                      help='path to validation dataset')
    data.add_argument('-b', '--batch_size', type=int, metavar='N', default=64,
                      help='mini-batch size per process (default: 64)')
    data.add_argument('-dl', '--drop_last', action='store_true',
                      help='drop last element in data loader')
    data.add_argument('-pm', '--pin_memory', action='store_true')
    data.add_argument('-pw', '--persistent_workers', action='store_true')
    data.add_argument('-as', '--accum_steps', type=int, metavar='N', default=1,
                      help='gradient accumulation steps')

    model = parser.add_argument_group()
    model.add_argument('-a', '--arch', default='l16', choices=model_names, metavar='ARCH',
                       help='model architecture: ' + ' | '.join(model_names) + ' (default: l16)')
    model.add_argument('-pl', '--pre_logits', action='store_true',
                       help='Pre_logits')
    model.add_argument('-pt', '--pretrained', action='store_true',
                       help='use pre-trained model')
    model.add_argument('-c', '--checkpoint', type=str, metavar='PATH',
                       default=None, help='checkpoint to validate')
    model.add_argument('-r', '--resume', type=str, metavar='PATH', default=None,
                       help='path to latest checkpoint (default: None)')
    model.add_argument('-n', '--num_classes', type=int, metavar='N',
                       help='number of classes')
    model.add_argument('-s', '--img_size', type=int, metavar='N',
                       help='image size for model')
    model.add_argument('-do', '--dropout', type=float, metavar='M', default=0.0,
                       help='drop out rate')
    model.add_argument('-ado', '--attn_dropout', type=float, metavar='M', default=0.0,
                       help='drop out rate for attention')
    model.add_argument('-dp', '--drop_prob', type=float, default=0.1,
                       help='Stochastic depth (default: 0.1)')
    model.add_argument('--sync_bn', action='store_true',
                        help='enabling apex sync BN.')

    train = parser.add_argument_group()
    train.add_argument('-e', '--epochs', type=int, metavar='N',
                       help='number of total epochs to run')
    train.add_argument('-se', '--start_epoch', type=int, metavar='N', default=0,
                       help='manual epoch number (useful on restarts)')

    optimize = parser.add_argument_group()
    optimize.add_argument('-o', '--optimizer', type=str, metavar='OPTIMIZER',
                          default='AdamW', help='Optimizer (default: "AdamW"')
    optimize.add_argument('-l', '--lr', type=float, metavar='LR', default=1e-3,
                          help='base learning rate, scaled by total batch size / lr_factor')
    optimize.add_argument('-lrf', '--lr_factor', type=float, default=4096.0,
                          help='scale learning rate')
    optimize.add_argument('-flr', '--final_lr', type=float, metavar='LR', default=1e-5,
                          help='final learning rate, scaled by total batch size / lr_factor')
    optimize.add_argument('-mo', '--momentum', type=float, metavar='M', default=0.9,
                          help='momentum')
    optimize.add_argument('-wd', '--weight_decay', type=float, metavar='W', default=0.05,
                          help='weight decay (default: 0.05)')
    optimize.add_argument('-ls', '--strategy', type=str, default='linear',
                          help='learning rate scaling strategy')
    optimize.add_argument('-ws', '--warmup_steps', type=int, metavar='N', default=5000,
                          help='number of warm up steps to run')
    optimize.add_argument('-gc', '--gradient_clip', type=float, default=1.0,
                          help='gradient clip')
    optimize.add_argument('--deterministic', action='store_true')

    aug = parser.add_argument_group()
    aug.add_argument('-cj', '--color_jitter', type=float, default=0.4, metavar='PCT',
                     help='Color jitter factor (default: 0.4)')
    aug.add_argument('-aa', '--auto_augment', type=str, default='rand-m9-mstd0.5-inc1', metavar='NAME',
                     help='Use AutoAugment policy. "v0" or "original". " + " (default: rand-m9-mstd0.5-inc1)'),
    aug.add_argument('-sm', '--smoothing', type=float, default=0.1,
                     help='Label smoothing (default: 0.1)')
    aug.add_argument('-ti', '--train_interpolation', type=str, default='bicubic',
                     help='Training interpolation (random, bilinear, bicubic default: "bicubic")')
    aug.add_argument('-ra', '--repeated_aug', action='store_true',
                     help='use repeated augmentation')

    erase = parser.add_argument_group()
    erase.add_argument('-rep', '--random_erase_prob', type=float, default=0.25, metavar='PCT',
                       help='Random erase prob (default: 0.25)')
    erase.add_argument('-rem', '--random_erase_mode', type=str, default='pixel',
                       help='Random erase mode (default: "pixel")')
    erase.add_argument('-rec', '--random_erase_count', type=int, default=1,
                       help='Random erase count (default: 1)')
    erase.add_argument('-res', '--random_erase_split', action='store_true', default=False,
                       help='Do not random erase first (clean) augmentation split')

    mixup = parser.add_argument_group()
    mixup.add_argument('-mu', '--mixup', type=float, default=0.8,
                       help='mixup alpha, mixup enabled if > 0. (default: 0.8)')
    mixup.add_argument('-mum', '--mixup_mode', type=str, default='batch',
                       help='How to apply mixup/cutmix params. Per "batch", "pair", or "elem"')
    mixup.add_argument('-mup', '--mixup_prob', type=float, default=1.0,
                       help='Probability of performing mixup or cutmix when either/both is enabled')
    mixup.add_argument('-cm', '--cutmix', type=float, default=1.0,
                       help='cutmix alpha, cutmix enabled if > 0. (default: 1.0)')
    mixup.add_argument('--cutmix_minmax', type=float, nargs='+', default=None,
                       help='cutmix min/max ratio, overrides alpha and enables cutmix if set (default: None)')
    mixup.add_argument('-msp', '--mixup_switch_prob', type=float, default=0.5,
                       help='Probability of switching to cutmix when both mixup and cutmix enabled')

    apex = parser.add_argument_group()
    apex.add_argument('--apex', action='store_true')

    fp16 = parser.add_argument_group()
    fp16.add_argument('--opt_level', type=str, default='O1')
    fp16.add_argument('--keep_batchnorm_fp32', type=str, default=None)
    fp16.add_argument('--loss_scale', type=str, default=None)
    fp16.add_argument('--channels_last', action='store_true')

    slurm = parser.add_argument_group()
    slurm.add_argument('--slurm', action='store_true')
    slurm.add_argument('--port', type=str, default='29500')
    slurm.add_argument("--local_rank", type=int, default=0)
    slurm.add_argument('-j', '--job_name', type=str, default='ViT')
    slurm.add_argument('-p', '--partition', type=str, default='pat_prototype')
    slurm.add_argument('-x', '--exclude', nargs='+', default=None)
    slurm.add_argument('-g', '--gpus', type=int, default=32)
    slurm.add_argument('-w', '--num_workers', type=int, metavar='N', default=64,
                       help='number of data loading workers (default: 64)')

    selects, unknown = selector.parse_known_args(sys.argv[:3])
    backend = 'parrots' if selects.parrots else 'pytorch'
    mode = 'tune' if selects.tune else 'train' if selects.train else 'validate'
    platform = backends[backend]
    defaults = modes[mode]

    parser.set_defaults(**platform, **defaults)
    args, unkown = parser.parse_known_args(sys.argv[3:])

    return args


if __name__ == '__main__':
    args = parse()
    kwargs = vars(args)

    arguments = list()

    gpus, gres_gpu, ntasks_per_node = set_gpu(args.gpus)
    command = comm.format(args.job_name + args.experiment_id, args.partition,
                          gpus, gres_gpu, ntasks_per_node)

    arguments.append('--parrots' if args.parrots else '--pytorch')
    arguments.append('--tune' if args.tune else '--train' if args.train else '--validate')
    del kwargs['parrots']
    del kwargs['pytorch']
    del kwargs['train']
    del kwargs['tune']
    del kwargs['validate']

    for k, v in kwargs.items():
        if v is None:
            continue
        elif type(v) is bool:
            if v:
                arguments.append(f'--{k}')
        else:
            arguments.append(f'--{k} {v}')
    if args.profile >= 0:
        os.makedirs(args.profile_dir, exist_ok=True)
        command += ' ' + prof.format(
            os.path.join(args.profile_dir, args.profile_name))
    arguments = ' '.join(arguments)
    command += ' python -u main.py ' + arguments
    command = ' '.join(command.split())
    print(command)
    res = subprocess.run(command, shell=True)
    if res != 0:
        exit(1)<|MERGE_RESOLUTION|>--- conflicted
+++ resolved
@@ -54,7 +54,7 @@
         save_freq=10,
         optimizer='AdamW',
         lr=1e-3,
-        lr_factor=4096.0,
+        lr_factor=512.0,
         strategy='linear',
         warmup_steps=5_000,
         weight_decay=0.03
@@ -73,14 +73,9 @@
         epochs=300,
         save_freq=10,
         optimizer='AdamW',
-<<<<<<< HEAD
         lr=5e-4,
         lr_factor=512.0,
-=======
-        lr=3e-3,
-        lr_factor=4096.0,
->>>>>>> 0a933ca2
-        strategy='linear',
+        strategy='cosine',
         warmup_steps=5_000,
         weight_decay=0.3
     ),
