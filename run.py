--- conflicted
+++ resolved
@@ -33,36 +33,14 @@
     parser.add_argument('-log', '--log', action='store_true', help='use logger')
     parser.add_argument('-ed', '--experiment_dir', type=str, default='experiments',
                         help='directory of results')
-<<<<<<< HEAD
-    parser.add_argument('-pf', '--print_freq', default=100, type=int,
-                        metavar='N', help='print frequency (default: 100)')
-    parser.add_argument('-sf', '--save_freq', default=10, type=int,
-=======
     parser.add_argument('-pf', '--print_freq', type=int, default=100,
                         metavar='N', help='print frequency (default: 100)')
     parser.add_argument('-sf', '--save_freq', type=int, default=10,
->>>>>>> 0072312e
                         metavar='N', help='save frequency (default: 10)')
     parser.add_argument('-sd', '--save_dir', type=str, default='checkpoints',
                         help='directory of saved_checkpoints')
 
     # Profile
-<<<<<<< HEAD
-    parser.add_argument('--profile', default=-1, type=int,
-                        help='Run a few iterations for profiling.')
-    parser.add_argument('--profile_dir', default='profile', type=str,
-                        help='directory of profile files')
-    parser.add_argument('--profile_name', default='%p.nvprof', type=str,
-                        help='name of profile files')
-
-    # Data
-    parser.add_argument('-td', '--train_data',
-                        default='/mnt/lustre/share_data/imagenet22k',
-                        metavar='DIR', help='path to train dataset')
-    parser.add_argument('-vd', '--val_data',
-                        default='/mnt/lustre/share_data/ImageNet-Pytorch/val',
-                        metavar='DIR', help='path to validation dataset')
-=======
     parser.add_argument('--profile', type=int, default=-1,
                         help='Run a few iterations for profiling.')
     parser.add_argument('--profile_dir', type=str, default='profile',
@@ -77,106 +55,14 @@
     parser.add_argument('-vd', '--val_data', metavar='DIR',
                         default='/mnt/lustre/share_data/ImageNet-Pytorch/val',
                         help='path to validation dataset')
->>>>>>> 0072312e
     parser.add_argument('-a', '--arch', default='l16', choices=model_names,
                         metavar='ARCH', help='model architecture: ' + ' | '.join(model_names) + ' (default: l16)')
 
     # Model
     parser.add_argument('-pt', '--pretrained', action='store_true', help='use pre-trained model')
-<<<<<<< HEAD
-    parser.add_argument('-c', '--checkpoint',
-=======
     parser.add_argument('-c', '--checkpoint', type=str,
->>>>>>> 0072312e
                         default='/mnt/lustre/chenzhiyuan1/pyvit/checkpoints/21kl16.pth',
                         help='checkpoint to validate')
-<<<<<<< HEAD
-    parser.add_argument('-r', '--resume', default=None, type=str, metavar='PATH',
-                        help='path to latest checkpoint (default: None)')
-    parser.add_argument('-n', '--num_classes', default=21843, type=int, metavar='N',
-                        help='number of classes')
-    parser.add_argument('-s', '--img_size', default=224, type=int, metavar='N',
-                        help='image size to crop (default: 224)')
-    parser.add_argument('-do', '--dropout', default=0.1, type=float, metavar='M',
-                        help='drop out rate')
-    parser.add_argument('-ado', '--attn_dropout', default=0.1, type=float, metavar='M',
-                        help='drop out rate for attention')
-    parser.add_argument('-dp', '--drop_path', default=0.1, type=float, metavar='M',
-                        help='Drop path rate (default: 0.1)')
-    parser.add_argument('-db', '--drop_block', default=None, type=float, metavar='M',
-                        help='Drop block rate (default: None)')
-
-    # Train
-    parser.add_argument('-b', '--batch_size', default=64, type=int, metavar='N',
-                        help='mini-batch size per process (default: 16)')
-    parser.add_argument('-as', '--accum_steps', default=1, type=int, metavar='N',
-                        help='gradient accumulation steps')
-    parser.add_argument('-e', '--epochs', default=90, type=int, metavar='N',
-                        help='number of total epochs to run')
-    parser.add_argument('-se', '--start_epoch', default=0, type=int, metavar='N',
-                        help='manual epoch number (useful on restarts)')
-
-    # Optimize
-    parser.add_argument('-o', '--optimizer', default='AdamW', type=str,
-                        metavar='OPTIMIZER', help='Optimizer (default: "AdamW"')
-    parser.add_argument('-l', '--lr', default=5e-4, type=float, metavar='LR',
-                        help='base learning rate, scaled by total batch size / lr_factor')
-    parser.add_argument('-lrf', '--lr_factor', default=4096.0, type=float,
-                        help='scale learning rate')
-    parser.add_argument('-flr', '--final_lr', default=1e-5, type=float, metavar='LR',
-                        help='final learning rate, scaled by total batch size / lr_factor')
-    parser.add_argument('-m', '--momentum', default=0.9, type=float, metavar='M',
-                        help='momentum')
-    parser.add_argument('-wd', '--weight_decay', default=0.0001, type=float, metavar='W',
-                        help='weight decay (default: 0.0001)')
-    parser.add_argument('-ls', '--strategy', default='linear', type=str,
-                        help='learning rate scaling strategy')
-    parser.add_argument('-ws', '--warmup_steps', default=5000, type=int, metavar='N',
-                        help='number of warm up epochs to run')
-    parser.add_argument('-gc', '--gradient_clip', default=1.0, type=float, help='gradient clip')
-    parser.add_argument('--deterministic', action='store_true')
-
-    # Augmentation
-    parser.add_argument('-cj', '--color_jitter', type=float, default=0.4, metavar='PCT',
-                        help='Color jitter factor (default: 0.4)')
-    parser.add_argument('-aa', '--auto_augment', type=str, default='rand-m9-mstd0.5-inc1', metavar='NAME',
-                        help='Use AutoAugment policy. "v0" or "original". " + \
-                             "(default: rand-m9-mstd0.5-inc1)'),
-    parser.add_argument('-sm', '--smoothing', type=float, default=0.1,
-                        help='Label smoothing (default: 0.1)')
-    parser.add_argument('-ti', '--train_interpolation', type=str, default='bicubic',
-                        help='Training interpolation (random, bilinear, bicubic default: "bicubic")')
-    parser.add_argument('-ra', '--repeated_aug', action='store_true',
-                        help='use repeated augmentation')
-
-    # Random Erase
-    parser.add_argument('-rep', '--random_erase_prob', type=float, default=0.25, metavar='PCT',
-                        help='Random erase prob (default: 0.25)')
-    parser.add_argument('-rem', '--random_erase_mode', type=str, default='pixel',
-                        help='Random erase mode (default: "pixel")')
-    parser.add_argument('-rec', '--random_erase_count', type=int, default=1,
-                        help='Random erase count (default: 1)')
-    parser.add_argument('-res', '--random_erase_split', action='store_true', default=False,
-                        help='Do not random erase first (clean) augmentation split')
-
-    # Mixup
-    parser.add_argument('-mu', '--mixup', type=float, default=0.8,
-                        help='mixup alpha, mixup enabled if > 0. (default: 0.8)')
-    parser.add_argument('-mum', '--mixup_mode', type=str, default='batch',
-                        help='How to apply mixup/cutmix params. Per "batch", "pair", or "elem"')
-    parser.add_argument('-mup', '--mixup_prob', type=float, default=1.0,
-                        help='Probability of performing mixup or cutmix when either/both is enabled')
-    parser.add_argument('-cm', '--cutmix', type=float, default=1.0,
-                        help='cutmix alpha, cutmix enabled if > 0. (default: 1.0)')
-    parser.add_argument('--cutmix_minmax', type=float, nargs='+', default=None,
-                        help='cutmix min/max ratio, overrides alpha and enables cutmix if set (default: None)')
-    parser.add_argument('-msp', '--mixup_switch_prob', type=float, default=0.5,
-                        help='Probability of switching to cutmix when both mixup and cutmix enabled')
-
-    parser.add_argument("--local_rank", default=0, type=int)
-    parser.add_argument('--sync_bn',
-                        action='store_true',
-=======
     parser.add_argument('-r', '--resume', type=str, metavar='PATH', default=None,
                         help='path to latest checkpoint (default: None)')
     parser.add_argument('-n', '--num_classes', type=int, metavar='N', default=21843,
@@ -221,7 +107,6 @@
 
     # fp16
     parser.add_argument('--sync_bn', action='store_true',
->>>>>>> 0072312e
                         help='enabling apex sync BN.')
     parser.add_argument('--opt_level', type=str, default='O1')
     parser.add_argument('--keep_batchnorm_fp32', type=str, default=None)
@@ -235,13 +120,8 @@
     parser.add_argument('-j', '--job_name', type=str, default='ViT')
     parser.add_argument('-p', '--partition', type=str, default='pat_prototype')
     parser.add_argument('-x', '--exclude', nargs='+', default=None)
-<<<<<<< HEAD
-    parser.add_argument('-g', '--gpus', default=32, type=int)
-    parser.add_argument('-w', '--workers', default=64, type=int, metavar='N',
-=======
     parser.add_argument('-g', '--gpus', type=int, default=32)
     parser.add_argument('-w', '--workers', type=int, metavar='N', default=64,
->>>>>>> 0072312e
                         help='number of data loading workers (default: 64)')
 
     parser.set_defaults(train=True, repeated_aug=True, tensorboard=True, logger=True, slurm=True)
